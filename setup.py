--- conflicted
+++ resolved
@@ -28,51 +28,14 @@
     long_description = ""
 
 
+from setuptools import setup
 import imp
 import sys
 import os
 from distutils.extension import Extension
 from setuptools.command.build_ext import build_ext as _build_ext
 
-<<<<<<< HEAD
-from setuptools import setup
-
 version = imp.load_source('pygac.version', 'pygac/version.py')
-
-setup(name='pygac',
-      version=version.__version__,
-      description='NOAA AVHRR GAC reader and calibration',
-      author='Abhay Devasthale',
-      author_email='adam.dybbroe@smhi.se',
-      classifiers=["Development Status :: 4 - Beta",
-                   "Intended Audience :: Science/Research",
-                   "License :: OSI Approved :: GNU General Public License v3 " +
-                   "or later (GPLv3+)",
-                   "Operating System :: OS Independent",
-                   "Programming Language :: Python",
-                   "Topic :: Scientific/Engineering"],
-      url="https://github.com/adybbroe/pygac",
-      long_description=long_description,
-      license='GPLv3',
-
-      packages=['pygac'],
-
-      # Project should use reStructuredText, so ensure that the docutils get
-      # installed or upgraded on the target machine
-      install_requires=['docutils>=0.3',
-                        'numpy>=1.8.0', 'pyorbital>=v0.3.2',
-                        'h5py'],
-      extras_require={'geolocation interpolation': ['python-geotiepoints'],
-                      },
-      scripts=[],
-      data_files=[('etc', ['etc/pygac.cfg.template']),
-                  ('gapfilled_tles', ['gapfilled_tles/TLE_noaa16.txt'])],
-      test_suite="pygac.tests.suite",
-      tests_require=[],
-
-      zip_safe=False
-      )
-=======
 
 def set_builtin(name, value):
     if isinstance(__builtins__, dict):
@@ -112,7 +75,7 @@
         extensions = cythonize(extensions)
 
     setup(name='pygac',
-          version="v0.1.0",
+          version=version.__version__,
           description='NOAA AVHRR GAC reader and calibration',
           author='Abhay Devasthale',
           author_email='adam.dybbroe@smhi.se',
@@ -123,7 +86,7 @@
                        "Operating System :: OS Independent",
                        "Programming Language :: Python",
                        "Topic :: Scientific/Engineering"],
-          url="https://github.com/adybbroe/pygac",
+          url="https://github.com/pytroll/pygac",
           long_description=long_description,
           license='GPLv3',
 
@@ -146,5 +109,4 @@
           tests_require=[],
 
           zip_safe=False
-          )
->>>>>>> 55d21073
+          )