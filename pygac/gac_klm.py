#!/usr/bin/env python
# -*- coding: utf-8 -*-

# Copyright (c) 2014-2016

# Author(s):

#   Abhay Devasthale <abhay.devasthale@smhi.se>
#   Sajid Pareeth <sajid.pareeth@fmach.it>
#   Martin Raspaud <martin.raspaud@smhi.se>
#   Adam Dybbroe <adam.dybbroe@smhi.se>

# This program is free software: you can redistribute it and/or modify
# it under the terms of the GNU General Public License as published by
# the Free Software Foundation, either version 3 of the License, or
# (at your option) any later version.

# This program is distributed in the hope that it will be useful,
# but WITHOUT ANY WARRANTY; without even the implied warranty of
# MERCHANTABILITY or FITNESS FOR A PARTICULAR PURPOSE.  See the
# GNU General Public License for more details.

# You should have received a copy of the GNU General Public License
# along with this program.  If not, see <http://www.gnu.org/licenses/>.

"""Read a gac file.
Reads L1b GAC data from KLM series of satellites (NOAA-15 and later) and does most of the computations.
Format specification can be found here:
http://www.ncdc.noaa.gov/oa/pod-guide/ncdc/docs/klm/html/c8/sec83142-1.htm

"""

<<<<<<< HEAD
=======
import numpy as np
from .correct_tsm_issue import TSM_AFFECTED_INTERVALS_KLM
from pygac.gac_reader import GACReader, inherit_doc
import pygac.geotiepoints as gtp
>>>>>>> fb210174
import datetime
import logging
<<<<<<< HEAD
=======

LOG = logging.getLogger(__name__)
>>>>>>> fb210174

import numpy as np

import pygac.gac_lac_geotiepoints as gtp
from pygac.klm_reader import KLMReader
from pygac.reader import GACReader

LOG = logging.getLogger(__name__)


# video data object

scanline = np.dtype([("scan_line_number", ">u2"),
                     ("scan_line_year", ">u2"),
                     ("scan_line_day_of_year", ">u2"),
                     ("satellite_clock_drift_delta", ">i2"),
                     ("scan_line_utc_time_of_day", ">u4"),
                     ("scan_line_bit_field", ">u2"),
                     ("zero_fill0", ">i2", (5, )),
                     # QUALITY INDICATORS
                     ("quality_indicator_bit_field", ">u4"),
                     ("scan_line_quality_flags", [("reserved", ">u1"),
                                                  ("time_problem_code", ">u1"),
                                                  ("calibration_problem_code", ">u1"),
                                                  ("earth_location_problem_code", ">u1")]),
                     ("calibration_quality_flags", ">u2", (3, )),
                     ("count_of_bit_errors_in_frame_sync", ">u2"),
                     ("zero_fill1", ">i4", (2, )),
                     # CALIBRATION COEFFICIENTS
                     ("visible_operational_cal_ch_1_slope_1", ">i4"),
                     ("visible_operational_cal_ch_1_intercept_1", ">i4"),
                     ("visible_operational_cal_ch_1_slope_2", ">i4"),
                     ("visible_operational_cal_ch_1_intercept_2", ">i4"),
                     ("visible_operational_cal_ch_1_intersection", ">i4"),
                     ("visible_test_cal_ch_1_slope_1", ">i4"),
                     ("visible_test_cal_ch_1_intercept_1", ">i4"),
                     ("visible_test_cal_ch_1_slope_2", ">i4"),
                     ("visible_test_cal_ch_1_intercept_2", ">i4"),
                     ("visible_test_cal_ch_1_intersection", ">i4"),
                     ("visible_prelaunch_cal_ch_1_slope_1", ">i4"),
                     ("visible_prelaunch_cal_ch_1_intercept_1", ">i4"),
                     ("visible_prelaunch_cal_ch_1_slope_2", ">i4"),
                     ("visible_prelaunch_cal_ch_1_intercept_2", ">i4"),
                     ("visible_prelaunch_cal_ch_1_intersection", ">i4"),
                     ("visible_operational_cal_ch_2_slope_1", ">i4"),
                     ("visible_operational_cal_ch_2_intercept_1", ">i4"),
                     ("visible_operational_cal_ch_2_slope_2", ">i4"),
                     ("visible_operational_cal_ch_2_intercept_2", ">i4"),
                     ("visible_operational_cal_ch_2_intersection", ">i4"),
                     ("visible_test_cal_ch_2_slope_1", ">i4"),
                     ("visible_test_cal_ch_2_intercept_1", ">i4"),
                     ("visible_test_cal_ch_2_slope_2", ">i4"),
                     ("visible_test_cal_ch_2_intercept_2", ">i4"),
                     ("visible_test_cal_ch_2_intersection", ">i4"),
                     ("visible_prelaunch_cal_ch_2_slope_1", ">i4"),
                     ("visible_prelaunch_cal_ch_2_intercept_1", ">i4"),
                     ("visible_prelaunch_cal_ch_2_slope_2", ">i4"),
                     ("visible_prelaunch_cal_ch_2_intercept_2", ">i4"),
                     ("visible_prelaunch_cal_ch_2_intersection", ">i4"),
                     ("visible_operational_cal_ch_3a_slope_1", ">i4"),
                     ("visible_operational_cal_ch_3a_intercept_1", ">i4"),
                     ("visible_operational_cal_ch_3a_slope_2", ">i4"),
                     ("visible_operational_cal_ch_3a_intercept_2", ">i4"),
                     ("visible_operational_cal_ch_3a_intersection", ">i4"),
                     ("visible_test_cal_ch_3a_slope_1", ">i4"),
                     ("visible_test_cal_ch_3a_intercept_1", ">i4"),
                     ("visible_test_cal_ch_3a_slope_2", ">i4"),
                     ("visible_test_cal_ch_3a_intercept_2", ">i4"),
                     ("visible_test_cal_ch_3a_intersection", ">i4"),
                     ("visible_prelaunch_cal_ch_3a_slope_1", ">i4"),
                     ("visible_prelaunch_cal_ch_3a_intercept_1", ">i4"),
                     ("visible_prelaunch_cal_ch_3a_slope_2", ">i4"),
                     ("visible_prelaunch_cal_ch_3a_intercept_2", ">i4"),
                     ("visible_prelaunch_cal_ch_3a_intersection", ">i4"),
                     ("ir_operational_cal_ch_3b_coefficient_1", ">i4"),
                     ("ir_operational_cal_ch_3b_coefficient_2", ">i4"),
                     ("ir_operational_cal_ch_3b_coefficient_3", ">i4"),
                     ("ir_test_cal_ch_3b_coefficient_1", ">i4"),
                     ("ir_test_cal_ch_3b_coefficient_2", ">i4"),
                     ("ir_test_cal_ch_3b_coefficient_3", ">i4"),
                     ("ir_operational_cal_ch_4_coefficient_1", ">i4"),
                     ("ir_operational_cal_ch_4_coefficient_2", ">i4"),
                     ("ir_operational_cal_ch_4_coefficient_3", ">i4"),
                     ("ir_test_cal_ch_4_coefficient_1", ">i4"),
                     ("ir_test_cal_ch_4_coefficient_2", ">i4"),
                     ("ir_test_cal_ch_4_coefficient_3", ">i4"),
                     ("ir_operational_cal_ch_5_coefficient_1", ">i4"),
                     ("ir_operational_cal_ch_5_coefficient_2", ">i4"),
                     ("ir_operational_cal_ch_5_coefficient_3", ">i4"),
                     ("ir_test_cal_ch_5_coefficient_1", ">i4"),
                     ("ir_test_cal_ch_5_coefficient_2", ">i4"),
                     ("ir_test_cal_ch_5_coefficient_3", ">i4"),
                     # NAVIGATION
                     ("computed_yaw_steering", ">i2", (3,)),  # only in version 5
                     ("total_applied_attitude_correction",
                      ">i2", (3,)),  # only in version 5
                     ("navigation_status_bit_field", ">u4"),
                     ("time_associated_with_tip_euler_angles", ">u4"),
                     ("tip_euler_angles", ">i2", (3, )),
                     ("spacecraft_altitude_above_reference_ellipsoid", ">u2"),
                     ("angular_relationships", ">i2", (153, )),
                     ("zero_fill3", ">i2", (3, )),
                     ("earth_location", ">i4", (102, )),
                     ("zero_fill4", ">i4", (2, )),
                     # HRPT MINOR FRAME TELEMETRY
                     ("frame_sync", ">u2", (6, )),
                     ("id", ">u2", (2, )),
                     ("time_code", ">u2", (4, )),
                     ('telemetry', [("ramp_calibration", '>u2', (5, )),
                                    ("PRT", '>u2', (3, )),
                                    ("ch3_patch_temp", '>u2'),
                                    ("spare", '>u2'), ]),
                     ("back_scan", ">u2", (30, )),
                     ("space_data", ">u2", (50, )),
                     ("sync_delta", ">u2"),
                     ("zero_fill5", ">i2"),
                     # AVHRR SENSOR DATA
                     ("sensor_data", ">u4", (682, )),
                     ("zero_fill6", ">i4", (2, )),
                     # DIGITAL B TELEMETRY
                     ("invalid_word_bit_flags1", ">u2"),
                     ("avhrr_digital_b_data", ">u2"),
                     ("zero_fill7", ">i4", (3, )),
                     # ANALOG HOUSEKEEPING DATA (TIP)
                     ("invalid_word_bit_flags2", ">u4"),
                     ("patch_temperature_range", ">u1"),
                     ("patch_temperature_extended", ">u1"),
                     ("patch_power", ">u1"),
                     ("radiator_temperature", ">u1"),
                     ("blackbody_temperature_1", ">u1"),
                     ("blackbody_temperature_2", ">u1"),
                     ("blackbody_temperature_3", ">u1"),
                     ("blackbody_temperature_4", ">u1"),
                     ("electronics_current", ">u1"),
                     ("motor_current", ">u1"),
                     ("earth_shield_position", ">u1"),
                     ("electronics_temperature", ">u1"),
                     ("cooler_housing_temperature", ">u1"),
                     ("baseplate_temperature", ">u1"),
                     ("motor_housing_temperature", ">u1"),
                     ("a/d_converter_temperature", ">u1"),
                     ("detector_#4_bias_voltage", ">u1"),
                     ("detector_#5_bias_voltage", ">u1"),
                     ("blackbody_temperature_channel3b", ">u1"),
                     ("blackbody_temperature_channel4", ">u1"),
                     ("blackbody_temperature_channel5", ">u1"),
                     ("reference_voltage", ">u1"),
                     ("zero_fill8", ">i2", (3, )),
                     # CLOUDS FROM AVHRR (CLAVR)
                     ("reserved0", ">u4"),
                     ("reserved1", ">u4"),
                     ("reserved2", ">u2", (52, )),
                     # FILLER
                     ("zero_fill9", ">i4", (112, ))])


<<<<<<< HEAD
class GACKLMReader(GACReader, KLMReader):

    def __init__(self):
        GACReader.__init__(self)
        self.scanline_type = scanline
        self.offset = 4608
=======
@inherit_doc
class KLMReader(GACReader):

    spacecraft_names = {4: 'noaa15',
                        2: 'noaa16',
                        6: 'noaa17',
                        7: 'noaa18',
                        8: 'noaa19',
                        12: 'metopa',
                        11: 'metopb',
                        }
    spacecrafts_orbital = {4: 'noaa 15',
                           2: 'noaa 16',
                           6: 'noaa 17',
                           7: 'noaa 18',
                           8: 'noaa 19',
                           12: 'metop 02',
                           11: 'metop 01',
                           }

    tsm_affected_intervals = TSM_AFFECTED_INTERVALS_KLM

    def read(self, filename):
        super(KLMReader, self).read(filename=filename)

        with open(filename) as fd_:
            self.head = np.fromfile(fd_, dtype=header, count=1)[0]
            fd_.seek(4608, 0)
            self.scans = np.fromfile(
                fd_, dtype=scanline, count=self.head["count_of_data_records"])
        self.correct_scan_line_numbers()
        self.spacecraft_id = self.head["noaa_spacecraft_identification_code"]
        self.spacecraft_name = self.spacecraft_names[self.spacecraft_id]

    def get_telemetry(self):
        prt_counts = np.mean(self.scans["telemetry"][:, 5:8], axis=1)

        # getting ICT counts

        ict_counts = np.zeros((len(self.scans), 3))
        ict_counts[:, 0] = np.mean(self.scans["back_scan"][:, 0::3], axis=1)
        ict_counts[:, 1] = np.mean(self.scans["back_scan"][:, 1::3], axis=1)
        ict_counts[:, 2] = np.mean(self.scans["back_scan"][:, 2::3], axis=1)

        # getting space counts

        space_counts = np.zeros((len(self.scans), 3))
        space_counts[:, 0] = np.mean(self.scans["space_data"][:, 2::5], axis=1)
        space_counts[:, 1] = np.mean(self.scans["space_data"][:, 3::5], axis=1)
        space_counts[:, 2] = np.mean(self.scans["space_data"][:, 4::5], axis=1)

        return prt_counts, ict_counts, space_counts

    def get_lonlat(self):
        arr_lat = self.scans["earth_location"][:, 0::2] / 1e4
        arr_lon = self.scans["earth_location"][:, 1::2] / 1e4

        self.lons, self.lats = gtp.Gac_Lat_Lon_Interpolator(arr_lon, arr_lat)
        return self.lons, self.lats

    def get_header_timestamp(self):
        year = self.head['start_of_data_set_year']
        jday = self.head['start_of_data_set_day_of_year']
        msec = self.head['start_of_data_set_utc_time_of_day']
        try:
            return self.to_datetime(self.to_datetime64(year=year, jday=jday,
                                                       msec=msec))
        except ValueError as err:
            raise ValueError('Corrupt header timestamp: {0}'.format(err))

    def _get_times(self):
        year = self.scans["scan_line_year"]
        jday = self.scans["scan_line_day_of_year"]
        msec = self.scans["scan_line_utc_time_of_day"]
        return year, jday, msec

    def get_ch3_switch(self):
        """0 for 3b, 1 for 3a
        """
        return self.scans["scan_line_bit_field"][:] & 3

    def get_corrupt_mask(self):

        # corrupt scanlines

        mask = ((self.scans["quality_indicator_bit_field"] >> 31) |
                ((self.scans["quality_indicator_bit_field"] << 3) >> 31) |
                ((self.scans["quality_indicator_bit_field"] << 4) >> 31)) 
        
        number_of_scans = self.scans["telemetry"].shape[0]
        qual_flags = np.zeros((int(number_of_scans),7))
        qual_flags[:,0]=self.scans["scan_line_number"] 
        qual_flags[:,1]=(self.scans["quality_indicator_bit_field"] >> 31)
        qual_flags[:,2]=((self.scans["quality_indicator_bit_field"] << 3) >> 31)
        qual_flags[:,3]=((self.scans["quality_indicator_bit_field"] << 4) >> 31)
        qual_flags[:,4]=((self.scans["quality_indicator_bit_field"] << 24) >> 30)
        qual_flags[:,5]=((self.scans["quality_indicator_bit_field"] << 26) >> 30)
        qual_flags[:,6]=((self.scans["quality_indicator_bit_field"] << 28) >> 30)

        return mask.astype(bool), qual_flags
>>>>>>> fb210174


def main(filename, start_line, end_line):
    from pygac import gac_io
    tic = datetime.datetime.now()
    reader = GACKLMReader()
    reader.read(filename)
    reader.get_lonlat()
    channels = reader.get_calibrated_channels()
    sat_azi, sat_zen, sun_azi, sun_zen, rel_azi = reader.get_angles()

    mask, qual_flags = reader.get_corrupt_mask()
    if (np.all(mask)):
        print "ERROR: All data is masked out. Stop processing"
        raise ValueError("All data is masked out.")

    gac_io.save_gac(reader.spacecraft_name,
                    reader.utcs,
                    reader.lats, reader.lons,
                    channels[:, :, 0], channels[:, :, 1],
                    channels[:, :, 2],
                    channels[:, :, 3],
                    channels[:, :, 4],
                    channels[:, :, 5],
                    sun_zen, sat_zen, sun_azi, sat_azi, rel_azi,
                    mask, qual_flags, start_line, end_line,
                    reader.is_tsm_affected(),
                    reader.get_ch3_switch())
    LOG.info("pygac took: %s", str(datetime.datetime.now() - tic))


if __name__ == "__main__":
    import sys
    main(sys.argv[1], sys.argv[2], sys.argv[3])<|MERGE_RESOLUTION|>--- conflicted
+++ resolved
@@ -30,22 +30,10 @@
 
 """
 
-<<<<<<< HEAD
-=======
-import numpy as np
-from .correct_tsm_issue import TSM_AFFECTED_INTERVALS_KLM
-from pygac.gac_reader import GACReader, inherit_doc
-import pygac.geotiepoints as gtp
->>>>>>> fb210174
 import datetime
 import logging
-<<<<<<< HEAD
-=======
-
-LOG = logging.getLogger(__name__)
->>>>>>> fb210174
-
-import numpy as np
+
+#np.set_printoptions(threshold=np.nan)
 
 import pygac.gac_lac_geotiepoints as gtp
 from pygac.klm_reader import KLMReader
@@ -200,115 +188,13 @@
                      ("zero_fill9", ">i4", (112, ))])
 
 
-<<<<<<< HEAD
+@inherit_doc
 class GACKLMReader(GACReader, KLMReader):
 
     def __init__(self):
         GACReader.__init__(self)
         self.scanline_type = scanline
         self.offset = 4608
-=======
-@inherit_doc
-class KLMReader(GACReader):
-
-    spacecraft_names = {4: 'noaa15',
-                        2: 'noaa16',
-                        6: 'noaa17',
-                        7: 'noaa18',
-                        8: 'noaa19',
-                        12: 'metopa',
-                        11: 'metopb',
-                        }
-    spacecrafts_orbital = {4: 'noaa 15',
-                           2: 'noaa 16',
-                           6: 'noaa 17',
-                           7: 'noaa 18',
-                           8: 'noaa 19',
-                           12: 'metop 02',
-                           11: 'metop 01',
-                           }
-
-    tsm_affected_intervals = TSM_AFFECTED_INTERVALS_KLM
-
-    def read(self, filename):
-        super(KLMReader, self).read(filename=filename)
-
-        with open(filename) as fd_:
-            self.head = np.fromfile(fd_, dtype=header, count=1)[0]
-            fd_.seek(4608, 0)
-            self.scans = np.fromfile(
-                fd_, dtype=scanline, count=self.head["count_of_data_records"])
-        self.correct_scan_line_numbers()
-        self.spacecraft_id = self.head["noaa_spacecraft_identification_code"]
-        self.spacecraft_name = self.spacecraft_names[self.spacecraft_id]
-
-    def get_telemetry(self):
-        prt_counts = np.mean(self.scans["telemetry"][:, 5:8], axis=1)
-
-        # getting ICT counts
-
-        ict_counts = np.zeros((len(self.scans), 3))
-        ict_counts[:, 0] = np.mean(self.scans["back_scan"][:, 0::3], axis=1)
-        ict_counts[:, 1] = np.mean(self.scans["back_scan"][:, 1::3], axis=1)
-        ict_counts[:, 2] = np.mean(self.scans["back_scan"][:, 2::3], axis=1)
-
-        # getting space counts
-
-        space_counts = np.zeros((len(self.scans), 3))
-        space_counts[:, 0] = np.mean(self.scans["space_data"][:, 2::5], axis=1)
-        space_counts[:, 1] = np.mean(self.scans["space_data"][:, 3::5], axis=1)
-        space_counts[:, 2] = np.mean(self.scans["space_data"][:, 4::5], axis=1)
-
-        return prt_counts, ict_counts, space_counts
-
-    def get_lonlat(self):
-        arr_lat = self.scans["earth_location"][:, 0::2] / 1e4
-        arr_lon = self.scans["earth_location"][:, 1::2] / 1e4
-
-        self.lons, self.lats = gtp.Gac_Lat_Lon_Interpolator(arr_lon, arr_lat)
-        return self.lons, self.lats
-
-    def get_header_timestamp(self):
-        year = self.head['start_of_data_set_year']
-        jday = self.head['start_of_data_set_day_of_year']
-        msec = self.head['start_of_data_set_utc_time_of_day']
-        try:
-            return self.to_datetime(self.to_datetime64(year=year, jday=jday,
-                                                       msec=msec))
-        except ValueError as err:
-            raise ValueError('Corrupt header timestamp: {0}'.format(err))
-
-    def _get_times(self):
-        year = self.scans["scan_line_year"]
-        jday = self.scans["scan_line_day_of_year"]
-        msec = self.scans["scan_line_utc_time_of_day"]
-        return year, jday, msec
-
-    def get_ch3_switch(self):
-        """0 for 3b, 1 for 3a
-        """
-        return self.scans["scan_line_bit_field"][:] & 3
-
-    def get_corrupt_mask(self):
-
-        # corrupt scanlines
-
-        mask = ((self.scans["quality_indicator_bit_field"] >> 31) |
-                ((self.scans["quality_indicator_bit_field"] << 3) >> 31) |
-                ((self.scans["quality_indicator_bit_field"] << 4) >> 31)) 
-        
-        number_of_scans = self.scans["telemetry"].shape[0]
-        qual_flags = np.zeros((int(number_of_scans),7))
-        qual_flags[:,0]=self.scans["scan_line_number"] 
-        qual_flags[:,1]=(self.scans["quality_indicator_bit_field"] >> 31)
-        qual_flags[:,2]=((self.scans["quality_indicator_bit_field"] << 3) >> 31)
-        qual_flags[:,3]=((self.scans["quality_indicator_bit_field"] << 4) >> 31)
-        qual_flags[:,4]=((self.scans["quality_indicator_bit_field"] << 24) >> 30)
-        qual_flags[:,5]=((self.scans["quality_indicator_bit_field"] << 26) >> 30)
-        qual_flags[:,6]=((self.scans["quality_indicator_bit_field"] << 28) >> 30)
-
-        return mask.astype(bool), qual_flags
->>>>>>> fb210174
 
 
 def main(filename, start_line, end_line):
